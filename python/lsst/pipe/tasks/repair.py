--- conflicted
+++ resolved
@@ -127,12 +127,8 @@
                                          psf, bg, pexConfig.makePolicy(self.config.cosmicray), keepCRs)
         except Exception, e:
             if display:
-<<<<<<< HEAD
+                import lsst.afw.display.ds9 as ds9
                 ds9.mtv(exposure0, title="Failed CR")
-=======
-                import lsst.afw.display.ds9 as ds9
-                ds9.mtv(exposure, title="Failed CR")
->>>>>>> 3c83780a
             raise
             
         num = 0
