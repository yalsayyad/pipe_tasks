--- conflicted
+++ resolved
@@ -28,25 +28,17 @@
 import lsst.afw.image as afwImage
 import lsst.afw.cameraGeom as afwCameraGeom
 import lsst.afw.math as afwMath
-<<<<<<< HEAD
-
-=======
->>>>>>> 6b2e6471
 from lsst.meas.algorithms import SourceDetectionTask, SourceMeasurementTask
 from lsst.pipe.tasks.calibrate import CalibrateTask
 from .coadd import CoaddArgumentParser
 
 class ProcessCcdSdssCoaddConfig(pexConfig.Config):
     """Config for ProcessCcdSdssCoadd"""
-<<<<<<< HEAD
-    coaddName = pexConfig.Field(dtype=str, default="goodSeeingCoadd", doc = "Type of coadd")
-=======
     coaddName = pexConfig.Field(
         doc = "coadd name: typically one of deep or goodSeeing",
         dtype = str,
         default = "deep",
     )
->>>>>>> 6b2e6471
     doScaleVariance = pexConfig.Field(dtype=bool, default=True, doc = "Scale variance plane using empirical noise") 
 
     doCalibrate = pexConfig.Field(dtype=bool, default=True, doc = "Perform calibration?")
@@ -86,10 +78,7 @@
         self.detection.reEstimateBackground = False
         self.detection.thresholdType = "pixel_stdev"
 
-<<<<<<< HEAD
-=======
         self.calibrate.computeApCorr.badFlags = ("flags.pixel.edge", "flags.pixel.saturated.any") # Remove flags.pixel.interpolated.any
->>>>>>> 6b2e6471
         self.calibrate.photocal.badFlags=['flags.pixel.edge','flags.pixel.saturated.any'] # Remove flags.pixel.interpolated.any
 
 class ProcessCcdSdssCoaddTask(pipeBase.CmdLineTask):
@@ -138,12 +127,6 @@
             if config.doMeasure, else None
         - sources: detected source if config.doPhotometry, else None
         """
-<<<<<<< HEAD
-        self.log.info("Processing %s" % (frameRef.dataId))
-        if self.config.doCalibrate:
-            self.log.info("Performing Calibrate on coadd %s" % (frameRef.dataId))
-            coadd = frameRef.get(self.config.coaddName)
-=======
         self.log.log(self.log.INFO, "Processing %s" % (sensorRef.dataId))
         outPrefix = self.config.coaddName + "Coadd_"
 
@@ -156,7 +139,6 @@
         if self.config.doCalibrate:
             self.log.log(self.log.INFO, "Performing Calibrate on coadd %s" % (sensorRef.dataId))
             coadd = sensorRef.get(self.config.coaddName+"Coadd")
->>>>>>> 6b2e6471
             if self.config.doScaleVariance:
                 self.scaleVariance(coadd)
 
