#!/usr/bin/env python
#
# LSST Data Management System
# Copyright 2008, 2009, 2010, 2011, 2012 LSST Corporation.
#
# This product includes software developed by the
# LSST Project (http://www.lsst.org/).
#
# This program is free software: you can redistribute it and/or modify
# it under the terms of the GNU General Public License as published by
# the Free Software Foundation, either version 3 of the License, or
# (at your option) any later version.
#
# This program is distributed in the hope that it will be useful,
# but WITHOUT ANY WARRANTY; without even the implied warranty of
# MERCHANTABILITY or FITNESS FOR A PARTICULAR PURPOSE.    See the
# GNU General Public License for more details.
#
# You should have received a copy of the LSST License Statement and
# the GNU General Public License along with this program.  If not,
# see <http://www.lsstcorp.org/LegalNotices/>.
#

import numpy

import lsst.pex.config as pexConfig
import lsst.afw.geom as afwGeom
import lsst.afw.image as afwImage
import lsst.coadd.utils as coaddUtils
import lsst.pipe.base as pipeBase
<<<<<<< HEAD
import lsst.afw.table as afwTable
import lsst.meas.algorithms as measAlg
from .coaddBase import CoaddBaseTask
=======
from .coaddBase import CoaddBaseTask, DoubleGaussianPsfConfig
>>>>>>> a2a50889
from .warpAndPsfMatch import WarpAndPsfMatchTask
from .coaddHelpers import groupPatchExposures, getGroupDataRef

__all__ = ["MakeCoaddTempExpTask"]

class MakeCoaddTempExpConfig(CoaddBaseTask.ConfigClass):
    """Config for MakeCoaddTempExpTask
    """
    doPsfMatch = pexConfig.Field(dtype=bool, doc="Match to modelPsf?", default=False)
    modelPsf = pexConfig.ConfigField(dtype=DoubleGaussianPsfConfig, doc="Model Psf specification")
    warpAndPsfMatch = pexConfig.ConfigurableField(
        target = WarpAndPsfMatchTask,
        doc = "Task to warp and PSF-match calexp",
    )
    doWrite = pexConfig.Field(
        doc = "persist <coaddName>Coadd_tempExp and (if doPsfMatch) <coaddName>Coadd_initPsf?",
        dtype = bool,
        default = True,
    )
    doOverwrite = pexConfig.Field(
        doc = "overwrite <coaddName>Coadd_tempExp and (if doPsfMatch not None) <coaddName>Coadd_initPsf?" + \
            "If False, continue if the file exists on disk",
        dtype = bool,
        default = True,
    )
    bgSubtracted = pexConfig.Field(
        doc = "Work with a background subtracted calexp?",
        dtype = bool,
        default = False,
    )


class MakeCoaddTempExpTask(CoaddBaseTask):
    """Task to produce <coaddName>Coadd_tempExp images and (optional) <coaddName>Coadd_initPsf
    """
    ConfigClass = MakeCoaddTempExpConfig
    _DefaultName = "makeCoaddTempExp"
    
    def __init__(self, *args, **kwargs):
        CoaddBaseTask.__init__(self, *args, **kwargs)
        self.makeSubtask("warpAndPsfMatch")

    @pipeBase.timeMethod
    def run(self, patchRef, selectDataList=[]):
        """Produce <coaddName>Coadd_tempExp images and (optional) <coaddName>Coadd_initPsf
        
        <coaddName>Coadd_tempExp are produced by PSF-matching (optional) and warping.
        If PSF-matching is used then <coaddName>Coadd_initPsf is also computed.
        
        @param[in] patchRef: data reference for sky map patch. Must include keys "tract", "patch",
            plus the camera-specific filter key (e.g. "filter" or "band")
        @return: dataRefList: a list of data references for the new <coaddName>Coadd_tempExp

        @warning: this task assumes that all exposures in a coaddTempExp have the same filter.
        
        @warning: this task sets the Calib of the coaddTempExp to the Calib of the first calexp
        with any good pixels in the patch. For a mosaic camera the resulting Calib should be ignored
        (assembleCoadd should determine zeropoint scaling without referring to it).
        """
        skyInfo = self.getSkyInfo(patchRef)

        calExpRefList = self.selectExposures(patchRef, skyInfo, selectDataList=selectDataList)
        if len(calExpRefList) == 0:
            self.log.warn("No exposures to coadd for patch %s" % patchRef.dataId)
            return None
        self.log.info("Selected %d calexps for patch %s" % (len(calExpRefList), patchRef.dataId))
        calExpRefList = [calExpRef for calExpRef in calExpRefList if calExpRef.datasetExists("calexp")]
        self.log.info("Processing %d existing calexps for patch %s" % (len(calExpRefList), patchRef.dataId))

        groupData = groupPatchExposures(patchRef, calExpRefList, self.getCoaddDatasetName(),
                                        self.getTempExpDatasetName())
        self.log.info("Processing %d tempExps for patch %s" % (len(groupData.groups), patchRef.dataId))

        dataRefList = []
        for i, (tempExpTuple, calexpRefList) in enumerate(groupData.groups.iteritems()):
            tempExpRef = getGroupDataRef(patchRef.getButler(), self.getTempExpDatasetName(),
                                         tempExpTuple, groupData.keys)
            if not self.config.doOverwrite and tempExpRef.datasetExists(datasetType=tempExpName):
<<<<<<< HEAD
                self.log.info("tempCoaddExp exists %s; skipping it"%(tempExpId))
                continue
            self.log.info("Computing coaddTempExp %d of %d: id=%s" % (tempExpInd+1, numTempExp, tempExpId))

            totGoodPix = 0
            coaddTempExp = afwImage.ExposureF(patchBBox, tractWcs)

            coaddInputs = self.inputRecorder.makeCoaddInputs()

            edgeMask = afwImage.MaskU.getPlaneBitMask("EDGE")
            coaddTempExp.getMaskedImage().set(numpy.nan, edgeMask, numpy.inf)
            didSetMetadata = False
            for calExpInd, calExpRef in enumerate(calExpSubsetRefList):
                self.log.info("Processing calexp %d of %d for this tempExp: id=%s" % \
                    (calExpInd+1, len(calExpSubsetRefList), calExpRef.dataId))
                try:
                    origExp = self.warpAndPsfMatch.getCalExp(calExpRef, getPsf=doPsfMatch,
                                                             bgSubtracted=self.config.bgSubtracted)
                    if origExp:
                        ccdInputRecord = self.inputRecorder.makeCcdRecord(coaddInputs, visit=tempExpInd,
                                                                          calexp=origExp, dataRef=calExpRef)

                    exposure = self.warpAndPsfMatch.run(origExp, wcs=tractWcs, maxBBox=patchBBox).exposure
                    numGoodPix = coaddUtils.copyGoodPixels(
                        coaddTempExp.getMaskedImage(), exposure.getMaskedImage(), self._badPixelMask)
                    totGoodPix += numGoodPix
                    if numGoodPix == 0:
                        self.log.warn("Calexp %s has no good pixels in this patch" % (calExpRef.dataId,))
                    else:
                        self.log.info("Calexp %s has %s good pixels in this patch" % \
                            (calExpRef.dataId, numGoodPix))
                        
                        if not didSetMetadata:
                            coaddTempExp.setCalib(exposure.getCalib())
                            coaddTempExp.setFilter(exposure.getFilter())
                            didSetMetadata = True
                    self.inputRecorder.saveCcdRecord(coaddInputs, ccdInputRecord, nGoodPix=numGoodPix)

                except Exception, e:
                    self.log.warn("Error processing calexp %s; skipping it: %s" % \
                        (calExpRef.dataId, e))
                    if self.config.inputRecorder.saveErrorCcds:
                        self.inputRecorder.saveCcdRecord(coaddInputs, ccdInputRecord, numGoodPix=numGoodPix)
                    continue

            if (totGoodPix == 0) or not didSetMetadata: # testing didSetMetadata is not needed but safer
                self.log.warn("Could not compute coaddTempExp %s: no good pixels" % (tempExpRef.dataId,))
                continue
            self.log.info("coaddTempExp %s has %s good pixels" % (tempExpRef.dataId, totGoodPix))

            # Moved PSF creation earlier, so we can save it with the coaddTempExp.
            # Eventually, we could stop persisting it separately, I think.
            if coaddTempExp is not None:
                wcs = coaddTempExp.getWcs()
                if self.config.warpAndPsfMatch.desiredFwhm is None:
                    coaddPsf = measAlg.CoaddPsf(coaddInputs.ccds, wcs)
                else:
                    fwhmPixels = self.config.warpAndPsfMatch.desiredFwhm / wcs.pixelScale().asArcseconds()
                    kernelSize = int(round(fwhmPixels * self.config.coaddKernelSizeFactor))
                    kernelDim = afwGeom.Point2I(kernelSize, kernelSize)
                    coaddPsf = self.makeModelPsf(fwhmPixels=fwhmPixels, kernelDim=kernelDim)
                coaddTempExp.setPsf(coaddPsf)

            self.inputRecorder.makeCoaddTempExp(coaddInputs, tempExpInd, totGoodPix, coaddTempExp)

            if self.config.doWrite and coaddTempExp is not None:
                self.log.info("Persisting %s %s" % (tempExpName, tempExpRef.dataId))
                tempExpRef.put(coaddTempExp, tempExpName)

            if coaddTempExp:
=======
                self.log.info("tempCoaddExp %s exists; skipping" % (tempExpRef.dataId,))
                dataRefList.append(tempExpRef)
                continue
            self.log.info("Processing tempExp %d/%d: id=%s" % (i, len(groupData.groups), tempExpRef.dataId))
            exp = self.createTempExp(calexpRefList, skyInfo)
            if exp is not None:
>>>>>>> a2a50889
                dataRefList.append(tempExpRef)
                if self.config.doWrite:
                    self.writeCoaddOutput(tempExpRef, exp, "tempExp")
                    if self.config.doPsfMatch:
                        psf = self.makeModelPsf(self.config.modelPsf, skyInfo.wcs)
                        self.writeCoaddOutput(patchRef, psf, "initPsf")

            else:
                self.log.warn("tempExp %s could not be created" % (tempExpRef.dataId,))
        return dataRefList

    def createTempExp(self, calexpRefList, skyInfo):
        """Create a tempExp from inputs

        We iterate over the multiple calexps in a single exposure to construct
        the warp ("tempExp") of that exposure to the supplied tract/patch.

        Pixels that receive no pixels are set to NAN; this is not correct
        (violates LSST algorithms group policy), but will be fixed up by
        interpolating after the coaddition.

        @param calexpRefList: List of data references for calexps that (may)
            overlap the patch of interest
        @param skyInfo: Struct from CoaddBaseTask.getSkyInfo() with geometric
            information about the patch
        @return warped exposure, or None if no pixels overlap
        """
        coaddTempExp = afwImage.ExposureF(skyInfo.bbox, skyInfo.wcs)
        edgeMask = afwImage.MaskU.getPlaneBitMask("EDGE")
        coaddTempExp.getMaskedImage().set(numpy.nan, edgeMask, numpy.inf) # XXX these are the wrong values!
        totGoodPix = 0
        didSetMetadata = False
        modelPsf = self.makeModelPsf(self.config.modelPsf, skyInfo.wcs) if self.config.doPsfMatch else None
        for calExpInd, calExpRef in enumerate(calexpRefList):
            self.log.info("Processing calexp %d of %d for this tempExp: id=%s" %
                          (calExpInd+1, len(calexpRefList), calExpRef.dataId))
            try:
                exposure = self.getCalExp(calExpRef, getPsf=self.config.doPsfMatch,
                                          bgSubtracted=self.config.bgSubtracted)
                exposure = self.warpAndPsfMatch.run(exposure, modelPsf=modelPsf, wcs=skyInfo.wcs,
                                                    maxBBox=skyInfo.bbox).exposure
                numGoodPix = coaddUtils.copyGoodPixels(
                    coaddTempExp.getMaskedImage(), exposure.getMaskedImage(), self.getBadPixelMask())
                totGoodPix += numGoodPix
                self.log.logdebug("Calexp %s has %d good pixels in this patch" %
                                  (calExpRef.dataId, numGoodPix))
                if numGoodPix > 0 and not didSetMetadata:
                    coaddTempExp.setCalib(exposure.getCalib())
                    coaddTempExp.setFilter(exposure.getFilter())
                    didSetMetadata = True
            except Exception, e:
                self.log.warn("Error processing calexp %s; skipping it: %s" % (calExpRef.dataId, e))
                continue

        self.log.info("coaddTempExp has %d good pixels" % (totGoodPix))
        return coaddTempExp if totGoodPix > 0 and didSetMetadata else None<|MERGE_RESOLUTION|>--- conflicted
+++ resolved
@@ -28,13 +28,7 @@
 import lsst.afw.image as afwImage
 import lsst.coadd.utils as coaddUtils
 import lsst.pipe.base as pipeBase
-<<<<<<< HEAD
-import lsst.afw.table as afwTable
-import lsst.meas.algorithms as measAlg
-from .coaddBase import CoaddBaseTask
-=======
 from .coaddBase import CoaddBaseTask, DoubleGaussianPsfConfig
->>>>>>> a2a50889
 from .warpAndPsfMatch import WarpAndPsfMatchTask
 from .coaddHelpers import groupPatchExposures, getGroupDataRef
 
@@ -113,85 +107,12 @@
             tempExpRef = getGroupDataRef(patchRef.getButler(), self.getTempExpDatasetName(),
                                          tempExpTuple, groupData.keys)
             if not self.config.doOverwrite and tempExpRef.datasetExists(datasetType=tempExpName):
-<<<<<<< HEAD
-                self.log.info("tempCoaddExp exists %s; skipping it"%(tempExpId))
-                continue
-            self.log.info("Computing coaddTempExp %d of %d: id=%s" % (tempExpInd+1, numTempExp, tempExpId))
-
-            totGoodPix = 0
-            coaddTempExp = afwImage.ExposureF(patchBBox, tractWcs)
-
-            coaddInputs = self.inputRecorder.makeCoaddInputs()
-
-            edgeMask = afwImage.MaskU.getPlaneBitMask("EDGE")
-            coaddTempExp.getMaskedImage().set(numpy.nan, edgeMask, numpy.inf)
-            didSetMetadata = False
-            for calExpInd, calExpRef in enumerate(calExpSubsetRefList):
-                self.log.info("Processing calexp %d of %d for this tempExp: id=%s" % \
-                    (calExpInd+1, len(calExpSubsetRefList), calExpRef.dataId))
-                try:
-                    origExp = self.warpAndPsfMatch.getCalExp(calExpRef, getPsf=doPsfMatch,
-                                                             bgSubtracted=self.config.bgSubtracted)
-                    if origExp:
-                        ccdInputRecord = self.inputRecorder.makeCcdRecord(coaddInputs, visit=tempExpInd,
-                                                                          calexp=origExp, dataRef=calExpRef)
-
-                    exposure = self.warpAndPsfMatch.run(origExp, wcs=tractWcs, maxBBox=patchBBox).exposure
-                    numGoodPix = coaddUtils.copyGoodPixels(
-                        coaddTempExp.getMaskedImage(), exposure.getMaskedImage(), self._badPixelMask)
-                    totGoodPix += numGoodPix
-                    if numGoodPix == 0:
-                        self.log.warn("Calexp %s has no good pixels in this patch" % (calExpRef.dataId,))
-                    else:
-                        self.log.info("Calexp %s has %s good pixels in this patch" % \
-                            (calExpRef.dataId, numGoodPix))
-                        
-                        if not didSetMetadata:
-                            coaddTempExp.setCalib(exposure.getCalib())
-                            coaddTempExp.setFilter(exposure.getFilter())
-                            didSetMetadata = True
-                    self.inputRecorder.saveCcdRecord(coaddInputs, ccdInputRecord, nGoodPix=numGoodPix)
-
-                except Exception, e:
-                    self.log.warn("Error processing calexp %s; skipping it: %s" % \
-                        (calExpRef.dataId, e))
-                    if self.config.inputRecorder.saveErrorCcds:
-                        self.inputRecorder.saveCcdRecord(coaddInputs, ccdInputRecord, numGoodPix=numGoodPix)
-                    continue
-
-            if (totGoodPix == 0) or not didSetMetadata: # testing didSetMetadata is not needed but safer
-                self.log.warn("Could not compute coaddTempExp %s: no good pixels" % (tempExpRef.dataId,))
-                continue
-            self.log.info("coaddTempExp %s has %s good pixels" % (tempExpRef.dataId, totGoodPix))
-
-            # Moved PSF creation earlier, so we can save it with the coaddTempExp.
-            # Eventually, we could stop persisting it separately, I think.
-            if coaddTempExp is not None:
-                wcs = coaddTempExp.getWcs()
-                if self.config.warpAndPsfMatch.desiredFwhm is None:
-                    coaddPsf = measAlg.CoaddPsf(coaddInputs.ccds, wcs)
-                else:
-                    fwhmPixels = self.config.warpAndPsfMatch.desiredFwhm / wcs.pixelScale().asArcseconds()
-                    kernelSize = int(round(fwhmPixels * self.config.coaddKernelSizeFactor))
-                    kernelDim = afwGeom.Point2I(kernelSize, kernelSize)
-                    coaddPsf = self.makeModelPsf(fwhmPixels=fwhmPixels, kernelDim=kernelDim)
-                coaddTempExp.setPsf(coaddPsf)
-
-            self.inputRecorder.makeCoaddTempExp(coaddInputs, tempExpInd, totGoodPix, coaddTempExp)
-
-            if self.config.doWrite and coaddTempExp is not None:
-                self.log.info("Persisting %s %s" % (tempExpName, tempExpRef.dataId))
-                tempExpRef.put(coaddTempExp, tempExpName)
-
-            if coaddTempExp:
-=======
                 self.log.info("tempCoaddExp %s exists; skipping" % (tempExpRef.dataId,))
                 dataRefList.append(tempExpRef)
                 continue
             self.log.info("Processing tempExp %d/%d: id=%s" % (i, len(groupData.groups), tempExpRef.dataId))
             exp = self.createTempExp(calexpRefList, skyInfo)
             if exp is not None:
->>>>>>> a2a50889
                 dataRefList.append(tempExpRef)
                 if self.config.doWrite:
                     self.writeCoaddOutput(tempExpRef, exp, "tempExp")
